import os
from pathlib import Path
from typing import Any

import httpx
from fastapi import FastAPI, Form, HTTPException, Request, status
from fastapi.responses import HTMLResponse, RedirectResponse
from fastapi.staticfiles import StaticFiles
from fastapi.templating import Jinja2Templates

BASE_DIR = Path(__file__).parent
API_BASE_URL = os.getenv("PICKING_API_URL", "http://picking-api:8000")
API_TIMEOUT = float(os.getenv("PICKING_API_TIMEOUT", "10"))

app = FastAPI(title="Picking UI", version="0.1.0")
app.mount("/static", StaticFiles(directory=BASE_DIR / "static"), name="static")
templates = Jinja2Templates(directory=str(BASE_DIR / "templates"))


OPERATIONS = [
    {
        "slug": "po",
        "doc_type": "PO",
        "name": "Entrada (PO)",
        "description": "Registra el ingreso de mercadería al inventario y actualiza existencias.",
        "cta": "Crear entrada",
        "href": "/moves/new?type=PO",
        "status": "Disponible",
    },
    {
        "slug": "so",
        "doc_type": "SO",
        "name": "Salida (SO)",
        "description": "Confirma pedidos de salida y descuenta stock en tiempo real.",
        "cta": "Crear salida",
        "href": "/moves/new?type=SO",
        "status": "Disponible",
    },
    {
        "slug": "tr",
        "doc_type": "TR",
        "name": "Traslado (TR)",
        "description": "Gestiona traslados entre ubicaciones manteniendo trazabilidad de los movimientos.",
        "cta": "Crear traslado",
        "href": "/moves/new?type=TR",
        "status": "Disponible",
    },
    {
        "slug": "rt",
        "doc_type": "RT",
        "name": "Devolución (RT)",
        "description": "Procesa devoluciones de clientes y reincorpora los productos al stock.",
        "cta": "Crear devolución",
        "href": "/moves/new?type=RT",
        "status": "Disponible",
    },
]


async def _api_request(method: str, path: str, token: str | None, **kwargs: Any) -> httpx.Response:
    headers = kwargs.pop("headers", {})
    if token:
        headers["Authorization"] = f"Bearer {token}"
    async with httpx.AsyncClient(base_url=API_BASE_URL, timeout=API_TIMEOUT) as client:
        response = await client.request(method, path, headers=headers, **kwargs)
    return response


def _require_token(request: Request) -> str | None:
    token = request.cookies.get("auth_token")
    if not token:
        return None
    return token


def _safe_detail(response: httpx.Response, default: str) -> str:
    try:
        data = response.json()
    except ValueError:
        return default
    detail = data.get("detail") if isinstance(data, dict) else None
    return detail if isinstance(detail, str) else default


def _dashboard_context(request: Request) -> dict:
    return {
        "request": request,
        "operations": OPERATIONS,
        "username": request.cookies.get("username"),
    }


@app.get("/", response_class=HTMLResponse, name="dashboard")
async def dashboard(request: Request):
    if _require_token(request) is None:
        return RedirectResponse(url=request.url_for("login"), status_code=status.HTTP_303_SEE_OTHER)
    return templates.TemplateResponse("dashboard.html", _dashboard_context(request))


@app.get("/dashboard", response_class=HTMLResponse)
async def dashboard_alias(request: Request):
    return await dashboard(request)


@app.get("/login", response_class=HTMLResponse)
async def login(request: Request):
    return templates.TemplateResponse(
        "login.html",
        {
            "request": request,
            "form_error": None,
            "username": request.cookies.get("username", ""),
        },
    )


@app.post("/login")
async def login_submit(request: Request, username: str = Form(...), password: str = Form(...)):
    if not username or not password:
        context = {
            "request": request,
            "form_error": "Completa usuario y contraseña para continuar.",
            "username": username,
        }
        return templates.TemplateResponse("login.html", context, status_code=status.HTTP_400_BAD_REQUEST)

    try:
        api_response = await _api_request(
            "POST",
            "/auth/login",
            token=None,
<<<<<<< HEAD
            json={"username": username, "password": password},
        )
=======
resp = client.post(
    "http://localhost:8000/auth/login",
    headers={"Content-Type": "application/json"},
    json={"username": username, "password": password},
    timeout=10,
)
>>>>>>> b2045f6e
    except httpx.RequestError:
        context = {
            "request": request,
            "form_error": "No se pudo contactar la API de picking.",
            "username": username,
        }
        return templates.TemplateResponse("login.html", context, status_code=status.HTTP_502_BAD_GATEWAY)

    if api_response.status_code != 200:
        default_message = "Credenciales inválidas" if api_response.status_code in {400, 401} else "Error autenticando"
        message = _safe_detail(api_response, default_message)
        context = {
            "request": request,
            "form_error": message,
            "username": username,
        }
        return templates.TemplateResponse("login.html", context, status_code=status.HTTP_401_UNAUTHORIZED)

    token = api_response.json().get("access_token")
    if not token:
        raise HTTPException(status_code=500, detail="Token inválido devuelto por la API")

    response = RedirectResponse(url=request.url_for("dashboard"), status_code=status.HTTP_303_SEE_OTHER)
    response.set_cookie("auth_token", token, httponly=True, samesite="lax")
    response.set_cookie("username", username, samesite="lax")
    return response


@app.get("/moves/new", response_class=HTMLResponse)
async def moves_new(request: Request):
    token = _require_token(request)
    if token is None:
        return RedirectResponse(url=request.url_for("login"), status_code=status.HTTP_303_SEE_OTHER)
    selected_type = request.query_params.get("type")
    selected = next((op for op in OPERATIONS if op["doc_type"] == selected_type), None)
    context = {
        "request": request,
        "operations": OPERATIONS,
        "selected": selected,
        "form_error": None,
        "doc_number": "",
    }
    return templates.TemplateResponse("moves_new.html", context)


@app.post("/moves/new")
async def moves_create(
    request: Request,
    doc_type: str = Form(...),
    doc_number: str = Form(...),
):
    token = _require_token(request)
    if token is None:
        return RedirectResponse(url=request.url_for("login"), status_code=status.HTTP_303_SEE_OTHER)

    payload = {"doc_type": doc_type, "doc_number": doc_number}
    api_response = await _api_request("POST", "/moves", token, json=payload)
    if api_response.status_code != status.HTTP_201_CREATED:
        selected = next((op for op in OPERATIONS if op["doc_type"] == doc_type), None)
        context = {
            "request": request,
            "operations": OPERATIONS,
            "selected": selected,
            "form_error": _safe_detail(api_response, "No se pudo crear el movimiento"),
            "doc_number": doc_number,
        }
        return templates.TemplateResponse("moves_new.html", context, status_code=api_response.status_code)

    move = api_response.json()
    return RedirectResponse(
        url=request.url_for("move_detail", move_id=move["id"]),
        status_code=status.HTTP_303_SEE_OTHER,
    )


@app.get("/moves/{move_id}", response_class=HTMLResponse, name="move_detail")
async def move_detail(request: Request, move_id: str):
    token = _require_token(request)
    if token is None:
        return RedirectResponse(url=request.url_for("login"), status_code=status.HTTP_303_SEE_OTHER)

    api_response = await _api_request("GET", f"/moves/{move_id}", token)
    if api_response.status_code == 404:
        context = {
            "request": request,
            "move": None,
            "error": "Movimiento no encontrado",
        }
        return templates.TemplateResponse("move_detail.html", context, status_code=404)
    if api_response.status_code != 200:
        context = {
            "request": request,
            "move": None,
            "error": "No se pudo cargar el movimiento",
        }
        return templates.TemplateResponse("move_detail.html", context, status_code=api_response.status_code)

    move = api_response.json()
    context = {
        "request": request,
        "move": move,
        "error": None,
        "success_message": request.query_params.get("success"),
    }
    return templates.TemplateResponse("move_detail.html", context)


@app.post("/moves/{move_id}/confirm")
async def move_confirm(request: Request, move_id: str):
    token = _require_token(request)
    if token is None:
        return RedirectResponse(url=request.url_for("login"), status_code=status.HTTP_303_SEE_OTHER)

    move_response = await _api_request("GET", f"/moves/{move_id}", token)
    if move_response.status_code != 200:
        return templates.TemplateResponse(
            "move_detail.html",
            {
                "request": request,
                "move": None,
                "error": "Movimiento no encontrado",
            },
            status_code=move_response.status_code,
        )
    move_payload = move_response.json() if move_response.status_code == 200 else None

    form = await request.form()
    item_codes = form.getlist("item_code")
    qtys = form.getlist("qty")
    qty_confirmeds = form.getlist("qty_confirmed")

    lines: list[dict[str, Any]] = []
    for idx, code in enumerate(item_codes):
        code = code.strip()
        if not code:
            continue
        try:
            qty = int(qtys[idx])
            qty_confirmed = int(qty_confirmeds[idx]) if qty_confirmeds[idx] else qty
        except (ValueError, IndexError):
            qty = None  # type: ignore[assignment]
            qty_confirmed = 0
        if qty is None or qty <= 0:
            error_context = {
                "request": request,
                "move": move_payload,
                "error": "Las cantidades deben ser enteros positivos.",
            }
            return templates.TemplateResponse("move_detail.html", error_context, status_code=400)
        line_payload = {
            "item_code": code,
            "qty": qty,
            "qty_confirmed": max(0, min(qty_confirmed, qty)),
            "location_from": form.get("location_from", "MAIN"),
            "location_to": form.get("location_to", "MAIN"),
        }
        lines.append(line_payload)

    if not lines:
        context = {
            "request": request,
            "move": move_payload,
            "error": "Agrega al menos una línea antes de confirmar.",
        }
        return templates.TemplateResponse("move_detail.html", context, status_code=400)

    api_response = await _api_request("POST", f"/moves/{move_id}/confirm", token, json={"lines": lines})
    if api_response.status_code != 200:
        context = {
            "request": request,
            "move": move_payload,
            "error": _safe_detail(api_response, "No se pudo confirmar el movimiento"),
        }
        return templates.TemplateResponse("move_detail.html", context, status_code=api_response.status_code)

    return RedirectResponse(
        url=f"{request.url_for('move_detail', move_id=move_id)}?success=Movimiento%20confirmado",
        status_code=status.HTTP_303_SEE_OTHER,
    )


@app.get("/print", response_class=HTMLResponse)
async def print_labels(request: Request):
    token = _require_token(request)
    if token is None:
        return RedirectResponse(url=request.url_for("login"), status_code=status.HTTP_303_SEE_OTHER)

    jobs_response = await _api_request("GET", "/print/jobs", token)
    jobs = jobs_response.json() if jobs_response.status_code == 200 else []
    context = {
        "request": request,
        "jobs": jobs,
        "error": None,
        "success": request.query_params.get("success"),
    }
    return templates.TemplateResponse("print_labels.html", context)


@app.post("/print")
async def print_labels_submit(request: Request, codes: str = Form(...), copies: int = Form(1)):
    token = _require_token(request)
    if token is None:
        return RedirectResponse(url=request.url_for("login"), status_code=status.HTTP_303_SEE_OTHER)

    if copies < 1:
        copies = 1
    if copies > 10:
        copies = 10

    parsed_codes = [line.strip() for line in codes.splitlines() if line.strip()]
    if not parsed_codes:
        jobs_response = await _api_request("GET", "/print/jobs", token)
        context = {
            "request": request,
            "jobs": jobs_response.json() if jobs_response.status_code == 200 else [],
            "error": "Ingresa al menos un código de producto.",
        }
        return templates.TemplateResponse("print_labels.html", context, status_code=400)

    failures: list[str] = []
    for code in parsed_codes:
        response = await _api_request(
            "POST",
            "/print/product",
            token,
            json={"item_code": code, "copies": copies},
        )
        if response.status_code not in {200, 201}:
            detail = _safe_detail(response, "Error al encolar impresión")
            failures.append(f"{code}: {detail}")

    if failures:
        jobs_response = await _api_request("GET", "/print/jobs", token)
        context = {
            "request": request,
            "jobs": jobs_response.json() if jobs_response.status_code == 200 else [],
            "error": "\n".join(failures),
        }
        return templates.TemplateResponse("print_labels.html", context, status_code=400)

    return RedirectResponse(
        url=f"{request.url_for('print_labels')}?success=Etiquetas%20encoladas",
        status_code=status.HTTP_303_SEE_OTHER,
    )<|MERGE_RESOLUTION|>--- conflicted
+++ resolved
@@ -129,17 +129,9 @@
             "POST",
             "/auth/login",
             token=None,
-<<<<<<< HEAD
+codex/update-login-identifier-to-username-ysgovl
             json={"username": username, "password": password},
         )
-=======
-resp = client.post(
-    "http://localhost:8000/auth/login",
-    headers={"Content-Type": "application/json"},
-    json={"username": username, "password": password},
-    timeout=10,
-)
->>>>>>> b2045f6e
     except httpx.RequestError:
         context = {
             "request": request,
