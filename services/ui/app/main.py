import os
from pathlib import Path
from typing import Any

import httpx
from fastapi import FastAPI, Form, HTTPException, Request, status
from fastapi.responses import HTMLResponse, RedirectResponse
from fastapi.staticfiles import StaticFiles
from fastapi.templating import Jinja2Templates

BASE_DIR = Path(__file__).parent
API_BASE_URL = os.getenv("PICKING_API_URL", "http://picking-api:8000")
API_TIMEOUT = float(os.getenv("PICKING_API_TIMEOUT", "10"))

app = FastAPI(title="Picking UI", version="0.1.0")
app.mount("/static", StaticFiles(directory=BASE_DIR / "static"), name="static")
templates = Jinja2Templates(directory=str(BASE_DIR / "templates"))


OPERATIONS = [
    {
        "slug": "po",
        "doc_type": "PO",
        "name": "Entrada (PO)",
        "description": "Registra el ingreso de mercadería al inventario y actualiza existencias.",
        "cta": "Crear entrada",
        "href": "/moves/new?type=PO",
        "status": "Disponible",
    },
    {
        "slug": "so",
        "doc_type": "SO",
        "name": "Salida (SO)",
        "description": "Confirma pedidos de salida y descuenta stock en tiempo real.",
        "cta": "Crear salida",
        "href": "/moves/new?type=SO",
        "status": "Disponible",
    },
    {
        "slug": "tr",
        "doc_type": "TR",
        "name": "Traslado (TR)",
        "description": "Gestiona traslados entre ubicaciones manteniendo trazabilidad de los movimientos.",
        "cta": "Crear traslado",
        "href": "/moves/new?type=TR",
        "status": "Disponible",
    },
    {
        "slug": "rt",
        "doc_type": "RT",
        "name": "Devolución (RT)",
        "description": "Procesa devoluciones de clientes y reincorpora los productos al stock.",
        "cta": "Crear devolución",
        "href": "/moves/new?type=RT",
        "status": "Disponible",
    },
]


async def _api_request(method: str, path: str, token: str | None, **kwargs: Any) -> httpx.Response:
    headers = kwargs.pop("headers", {})
    if token:
        headers["Authorization"] = f"Bearer {token}"
    async with httpx.AsyncClient(base_url=API_BASE_URL, timeout=API_TIMEOUT) as client:
        response = await client.request(method, path, headers=headers, **kwargs)
    return response


def _require_token(request: Request) -> str | None:
    token = request.cookies.get("auth_token")
    if not token:
        return None
    return token


def _safe_detail(response: httpx.Response, default: str) -> str:
    try:
        data = response.json()
    except ValueError:
        return default
    detail = data.get("detail") if isinstance(data, dict) else None
    return detail if isinstance(detail, str) else default


def _dashboard_context(request: Request) -> dict:
    return {
        "request": request,
        "operations": OPERATIONS,
        "username": request.cookies.get("username"),
    }


@app.get("/", response_class=HTMLResponse, name="dashboard")
async def dashboard(request: Request):
    if _require_token(request) is None:
        return RedirectResponse(url=request.url_for("login"), status_code=status.HTTP_303_SEE_OTHER)
    return templates.TemplateResponse("dashboard.html", _dashboard_context(request))


@app.get("/dashboard", response_class=HTMLResponse)
async def dashboard_alias(request: Request):
    return await dashboard(request)


@app.get("/login", response_class=HTMLResponse)
async def login(request: Request):
    return templates.TemplateResponse(
        "login.html",
        {
            "request": request,
            "form_error": None,
            "username": request.cookies.get("username", ""),
        },
    )


@app.post("/login")
async def login_submit(request: Request, username: str = Form(...), password: str = Form(...)):
    if not username or not password:
        context = {
            "request": request,
            "form_error": "Completa usuario y contraseña para continuar.",
            "username": username,
        }
        return templates.TemplateResponse("login.html", context, status_code=status.HTTP_400_BAD_REQUEST)

    try:
        api_response = await _api_request(
            "POST",
            "/auth/login",
            token=None,
<<<<<<< HEAD
            json={"username": username, "password": password},
=======
            data={"username": username, "password": password},
>>>>>>> e608acd6
        )
    except httpx.RequestError:
        context = {
            "request": request,
            "form_error": "No se pudo contactar la API de picking.",
            "username": username,
        }
        return templates.TemplateResponse("login.html", context, status_code=status.HTTP_502_BAD_GATEWAY)

    if api_response.status_code != 200:
        default_message = "Credenciales inválidas" if api_response.status_code in {400, 401} else "Error autenticando"
        message = _safe_detail(api_response, default_message)
        context = {
            "request": request,
            "form_error": message,
            "username": username,
        }
        return templates.TemplateResponse("login.html", context, status_code=status.HTTP_401_UNAUTHORIZED)

    token = api_response.json().get("access_token")
    if not token:
        raise HTTPException(status_code=500, detail="Token inválido devuelto por la API")

    response = RedirectResponse(url=request.url_for("dashboard"), status_code=status.HTTP_303_SEE_OTHER)
    response.set_cookie("auth_token", token, httponly=True, samesite="lax")
    response.set_cookie("username", username, samesite="lax")
    return response


@app.get("/moves/new", response_class=HTMLResponse)
async def moves_new(request: Request):
    token = _require_token(request)
    if token is None:
        return RedirectResponse(url=request.url_for("login"), status_code=status.HTTP_303_SEE_OTHER)
    selected_type = request.query_params.get("type")
    selected = next((op for op in OPERATIONS if op["doc_type"] == selected_type), None)
    context = {
        "request": request,
        "operations": OPERATIONS,
        "selected": selected,
        "form_error": None,
        "doc_number": "",
    }
    return templates.TemplateResponse("moves_new.html", context)


@app.post("/moves/new")
async def moves_create(
    request: Request,
    doc_type: str = Form(...),
    doc_number: str = Form(...),
):
    token = _require_token(request)
    if token is None:
        return RedirectResponse(url=request.url_for("login"), status_code=status.HTTP_303_SEE_OTHER)

    payload = {"doc_type": doc_type, "doc_number": doc_number}
    api_response = await _api_request("POST", "/moves", token, json=payload)
    if api_response.status_code != status.HTTP_201_CREATED:
        selected = next((op for op in OPERATIONS if op["doc_type"] == doc_type), None)
        context = {
            "request": request,
            "operations": OPERATIONS,
            "selected": selected,
            "form_error": _safe_detail(api_response, "No se pudo crear el movimiento"),
            "doc_number": doc_number,
        }
        return templates.TemplateResponse("moves_new.html", context, status_code=api_response.status_code)

    move = api_response.json()
    return RedirectResponse(
        url=request.url_for("move_detail", move_id=move["id"]),
        status_code=status.HTTP_303_SEE_OTHER,
    )


@app.get("/moves/{move_id}", response_class=HTMLResponse, name="move_detail")
async def move_detail(request: Request, move_id: str):
    token = _require_token(request)
    if token is None:
        return RedirectResponse(url=request.url_for("login"), status_code=status.HTTP_303_SEE_OTHER)

    api_response = await _api_request("GET", f"/moves/{move_id}", token)
    if api_response.status_code == 404:
        context = {
            "request": request,
            "move": None,
            "error": "Movimiento no encontrado",
        }
        return templates.TemplateResponse("move_detail.html", context, status_code=404)
    if api_response.status_code != 200:
        context = {
            "request": request,
            "move": None,
            "error": "No se pudo cargar el movimiento",
        }
        return templates.TemplateResponse("move_detail.html", context, status_code=api_response.status_code)

    move = api_response.json()
    context = {
        "request": request,
        "move": move,
        "error": None,
        "success_message": request.query_params.get("success"),
    }
    return templates.TemplateResponse("move_detail.html", context)


@app.post("/moves/{move_id}/confirm")
async def move_confirm(request: Request, move_id: str):
    token = _require_token(request)
    if token is None:
        return RedirectResponse(url=request.url_for("login"), status_code=status.HTTP_303_SEE_OTHER)

    move_response = await _api_request("GET", f"/moves/{move_id}", token)
    if move_response.status_code != 200:
        return templates.TemplateResponse(
            "move_detail.html",
            {
                "request": request,
                "move": None,
                "error": "Movimiento no encontrado",
            },
            status_code=move_response.status_code,
        )
    move_payload = move_response.json() if move_response.status_code == 200 else None

    form = await request.form()
    item_codes = form.getlist("item_code")
    qtys = form.getlist("qty")
    qty_confirmeds = form.getlist("qty_confirmed")

    lines: list[dict[str, Any]] = []
    for idx, code in enumerate(item_codes):
        code = code.strip()
        if not code:
            continue
        try:
            qty = int(qtys[idx])
            qty_confirmed = int(qty_confirmeds[idx]) if qty_confirmeds[idx] else qty
        except (ValueError, IndexError):
            qty = None  # type: ignore[assignment]
            qty_confirmed = 0
        if qty is None or qty <= 0:
            error_context = {
                "request": request,
                "move": move_payload,
                "error": "Las cantidades deben ser enteros positivos.",
            }
            return templates.TemplateResponse("move_detail.html", error_context, status_code=400)
        line_payload = {
            "item_code": code,
            "qty": qty,
            "qty_confirmed": max(0, min(qty_confirmed, qty)),
            "location_from": form.get("location_from", "MAIN"),
            "location_to": form.get("location_to", "MAIN"),
        }
        lines.append(line_payload)

    if not lines:
        context = {
            "request": request,
            "move": move_payload,
            "error": "Agrega al menos una línea antes de confirmar.",
        }
        return templates.TemplateResponse("move_detail.html", context, status_code=400)

    api_response = await _api_request("POST", f"/moves/{move_id}/confirm", token, json={"lines": lines})
    if api_response.status_code != 200:
        context = {
            "request": request,
            "move": move_payload,
            "error": _safe_detail(api_response, "No se pudo confirmar el movimiento"),
        }
        return templates.TemplateResponse("move_detail.html", context, status_code=api_response.status_code)

    return RedirectResponse(
        url=f"{request.url_for('move_detail', move_id=move_id)}?success=Movimiento%20confirmado",
        status_code=status.HTTP_303_SEE_OTHER,
    )


@app.get("/print", response_class=HTMLResponse)
async def print_labels(request: Request):
    token = _require_token(request)
    if token is None:
        return RedirectResponse(url=request.url_for("login"), status_code=status.HTTP_303_SEE_OTHER)

    jobs_response = await _api_request("GET", "/print/jobs", token)
    jobs = jobs_response.json() if jobs_response.status_code == 200 else []
    context = {
        "request": request,
        "jobs": jobs,
        "error": None,
        "success": request.query_params.get("success"),
    }
    return templates.TemplateResponse("print_labels.html", context)


@app.post("/print")
async def print_labels_submit(request: Request, codes: str = Form(...), copies: int = Form(1)):
    token = _require_token(request)
    if token is None:
        return RedirectResponse(url=request.url_for("login"), status_code=status.HTTP_303_SEE_OTHER)

    if copies < 1:
        copies = 1
    if copies > 10:
        copies = 10

    parsed_codes = [line.strip() for line in codes.splitlines() if line.strip()]
    if not parsed_codes:
        jobs_response = await _api_request("GET", "/print/jobs", token)
        context = {
            "request": request,
            "jobs": jobs_response.json() if jobs_response.status_code == 200 else [],
            "error": "Ingresa al menos un código de producto.",
        }
        return templates.TemplateResponse("print_labels.html", context, status_code=400)

    failures: list[str] = []
    for code in parsed_codes:
        response = await _api_request(
            "POST",
            "/print/product",
            token,
            json={"item_code": code, "copies": copies},
        )
        if response.status_code not in {200, 201}:
            detail = _safe_detail(response, "Error al encolar impresión")
            failures.append(f"{code}: {detail}")

    if failures:
        jobs_response = await _api_request("GET", "/print/jobs", token)
        context = {
            "request": request,
            "jobs": jobs_response.json() if jobs_response.status_code == 200 else [],
            "error": "\n".join(failures),
        }
        return templates.TemplateResponse("print_labels.html", context, status_code=400)

    return RedirectResponse(
        url=f"{request.url_for('print_labels')}?success=Etiquetas%20encoladas",
        status_code=status.HTTP_303_SEE_OTHER,
    )<|MERGE_RESOLUTION|>--- conflicted
+++ resolved
@@ -129,12 +129,12 @@
             "POST",
             "/auth/login",
             token=None,
-<<<<<<< HEAD
-            json={"username": username, "password": password},
-=======
-            data={"username": username, "password": password},
->>>>>>> e608acd6
-        )
+resp = client.post(
+    "http://localhost:8000/auth/login",
+    headers={"Content-Type": "application/json"},
+    json={"username": username, "password": password},
+    timeout=10,
+)
     except httpx.RequestError:
         context = {
             "request": request,
